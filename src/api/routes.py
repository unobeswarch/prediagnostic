"""
API routes for prediagnostic case retrieval (HU: Doctor case review).
"""
from fastapi import APIRouter, HTTPException, status, File, UploadFile, Form, Body
from fastapi.responses import JSONResponse
import shutil
import logging
from typing import Dict, Any, List
from datetime import datetime
from pathlib import Path
import uuid
from pydantic import BaseModel, Field
import random
import string


from ..services.prediagnostic_service import prediagnostic_service
<<<<<<< HEAD
from ..services.prediagnostic_cases_service import prediagnostic_cases_service
=======
from ..services.diagnostic_service import diagnostic_service

# Pydantic model for diagnostic request
class DiagnosticRequest(BaseModel):
    """Request model for doctor diagnostic submission"""
    aprobacion: bool = Field(..., description="Doctor's approval of AI prediction (True/False)")
    comentario: str = Field(..., min_length=10, description="Doctor's medical comments (minimum 10 characters)")
>>>>>>> 0c6ee009

# Logger setup
logger = logging.getLogger(__name__)

# Create router
router = APIRouter()

STORAGE_DIR = Path("storage/radiografias")
STORAGE_DIR.mkdir(parents=True, exist_ok=True)

@router.post("/diagnostic/{prediagnostic_id}", response_model=Dict[str, Any])
async def save_diagnostic(prediagnostic_id: str, diagnostic: DiagnosticRequest = Body(...)):
    """
    Save a doctor's diagnostic review for a prediagnostic case (HU5).
    
    This endpoint allows a doctor to approve/reject the AI model prediction
    and provide medical comments for a specific prediagnostic case.
    
    Args:
        prediagnostic_id (str): The ID of the prediagnostic case to review
        diagnostic (DiagnosticRequest): Request body containing doctor's decision and comments
    
    Returns:
        JSONResponse: Created diagnostic record with ID, approval, comments, and timestamp
        
    Raises:
        HTTPException 404: If prediagnostic case not found
        HTTPException 500: If internal server error occurs
    """
    try:
        logger.info(f"Processing diagnostic submission for prediagnostic_id: {prediagnostic_id}")
        
        # Step 1: Verify that the prediagnostic case exists and is in "procesado" state
        prediagnostic_case = await prediagnostic_service.get_prediagnostico(prediagnostic_id)
        if not prediagnostic_case:
            logger.warning(f"Prediagnostic case not found: {prediagnostic_id}")
            raise HTTPException(
                status_code=status.HTTP_404_NOT_FOUND,
                detail=f"Prediagnostic case with id '{prediagnostic_id}' not found"
            )
        
        # Step 2: Verify case is in correct state for diagnostic review
        current_state = prediagnostic_case.get("estado", "")
        if current_state != "procesado":
            logger.warning(f"Invalid case state for diagnostic: {current_state}")
            raise HTTPException(
                status_code=status.HTTP_400_BAD_REQUEST,
                detail=f"Case must be in 'procesado' state for diagnostic review. Current state: '{current_state}'"
            )

        # Step 3: Generate unique diagnostic ID
        random_suffix = ''.join(random.choices(string.ascii_uppercase + string.digits, k=6))
        diagnostic_id = f"D{datetime.now().strftime('%Y%m%d%H%M%S')}_{random_suffix}"
        
        # Step 4: Create diagnostic document according to HU5 specifications
        diagnostic_document = {
            "_id": diagnostic_id,
            "prediagnostico_id": prediagnostic_id,  # Using Spanish naming as per requirements
            "aprobacion": diagnostic.aprobacion,     # Boolean: True for approval, False for rejection
            "comentarios": diagnostic.comentario,    # Doctor's medical comments
            "fecha_revision": datetime.now().isoformat()  # ISO timestamp of review
        }
        
        logger.info(f"Creating diagnostic document: {diagnostic_id}")

        # Step 5: Save diagnostic to MongoDB diagnosticos collection
        await diagnostic_service.save_diagnostic(diagnostic_document)
        
        # Step 6: Update prediagnostic case status from "procesado" to "Validado"
        await prediagnostic_service.update_prediagnostic_status(prediagnostic_id, "Validado")
        
        logger.info(f"Successfully saved diagnostic {diagnostic_id} and updated case status to Validado")

        # Step 7: Return success response to BusinessLogic
        return JSONResponse(
            status_code=status.HTTP_200_OK,
            content={
                "_id": diagnostic_id,
                "prediagnostico_id": prediagnostic_id,
                "aprobacion": diagnostic.aprobacion,
                "comentarios": diagnostic.comentario,
                "fecha_revision": diagnostic_document["fecha_revision"],
                "message": "Diagnostic saved successfully"
            }
        )
        
    except HTTPException:
        # Re-raise HTTP exceptions (404, 400, etc.)
        raise
    except Exception as e:
        logger.error(f"Unexpected error saving diagnostic for {prediagnostic_id}: {str(e)}")
        raise HTTPException(
            status_code=status.HTTP_500_INTERNAL_SERVER_ERROR,
            detail="Internal server error while saving diagnostic"
        )

@router.get("/case/{prediagnostico_id}", response_model=Dict[str, Any])
async def get_case(prediagnostico_id: str):
    """
    Get case details for doctor review (for BusinessLogic).
    
    This endpoint is used by BusinessLogic to retrieve a specific case
    that a doctor wants to review, including X-ray image and AI results.
    
    Args:
        prediagnostico_id: The ID of the prediagnostico case
        
    Returns:
        dict: Case details including X-ray URL and AI model results
    """
    try:
        # Get prediagnostico from MongoDB
        case = await prediagnostic_service.get_prediagnostico(prediagnostico_id)
        
        if not case:
            raise HTTPException(
                status_code=status.HTTP_404_NOT_FOUND,
                detail=f"Case with prediagnostico_id '{prediagnostico_id}' not found"
            )
        
        logger.info(f"Retrieved case {prediagnostico_id} for doctor review")
        
        # Convert datetime objects to strings for JSON serialization
        if "fecha_procesamiento" in case and case["fecha_procesamiento"]:
            case["fecha_procesamiento"] = case["fecha_procesamiento"].isoformat()
        if "fecha_subida" in case and case["fecha_subida"]:
            case["fecha_subida"] = case["fecha_subida"].isoformat()
            
        return JSONResponse(
            content=case,
            status_code=status.HTTP_200_OK
        )
        
    except HTTPException:
        # Re-raise HTTP exceptions
        raise
    except Exception as e:
        logger.error(f"Error retrieving case {prediagnostico_id}: {e}")
        raise HTTPException(
            status_code=status.HTTP_500_INTERNAL_SERVER_ERROR,
            detail="Internal server error while retrieving case"
        )


@router.get("/diagnostic/{case_id}", response_model=Dict[str, Any])
async def get_diagnostic(case_id: str):
    """
    Get diagnostic details for a specific case (HU7 - Patient radiograph detail view).
    
    This endpoint retrieves medical diagnostic information for cases that have been
    reviewed by doctors. Only validated cases will have diagnostic information.
    
    Args:
        case_id: The ID of the case to get diagnostic information for
        
    Returns:
        dict: Diagnostic details including doctor approval, comments, and review date
        
    Raises:
        404: If no diagnostic information exists for the case (normal for unreviewed cases)
        500: Internal server error
    """
    try:
        # Get diagnostic from MongoDB using prediagnostico_service
        diagnostic = await prediagnostic_service.get_diagnostic_by_case_id(case_id)
        
        if not diagnostic:
            raise HTTPException(
                status_code=status.HTTP_404_NOT_FOUND,
                detail=f"Diagnostic not found for case '{case_id}'"
            )
        
        logger.info(f"Retrieved diagnostic for case {case_id}")
        
        # Convert datetime objects to strings for JSON serialization
        if "fecha_revision" in diagnostic and diagnostic["fecha_revision"]:
            diagnostic["fecha_revision"] = diagnostic["fecha_revision"].isoformat()
            
        return JSONResponse(
            content=diagnostic,
            status_code=status.HTTP_200_OK
        )
        
    except HTTPException:
        # Re-raise HTTP exceptions
        raise
    except Exception as e:
        logger.error(f"Error retrieving diagnostic for case {case_id}: {e}")
        raise HTTPException(
            status_code=status.HTTP_500_INTERNAL_SERVER_ERROR,
            detail="Internal server error while retrieving diagnostic"
        )

@router.get("/cases", response_model=List[Dict[str, Any]])
async def get_processed_cases():
    """
    Get all prediagnostic cases with 'procesado' status for doctor review (HU3).
    
    This endpoint implements the requirement:
    "Como usuario (doctor) quiero ver una lista de casos pendientes de pacientes para ser revisados"
    
    Filters the MongoDB prediagnosticos collection for cases with estado="procesado"
    and returns formatted results with only relevant fields: id, paciente, fecha, estado.
    
    Returns:
        List[Dict]: List of processed cases ready for doctor review
        [
            {
                "id": "prediagnostico_id",
                "paciente": "user_id", 
                "fecha": "2023-XX-XXTXX:XX:XX.XXXXXX",
                "estado": "procesado"
            },
            ...
        ]
        
    Raises:
        HTTPException 500: If database query fails
    """
    try:
        logger.info("Retrieving all processed cases for doctor review (HU3)")
        
        # Get processed cases from the service
        processed_cases = await prediagnostic_service.get_processed_cases()
        
        logger.info(f"Successfully retrieved {len(processed_cases)} processed cases")
        
        return JSONResponse(
            content=processed_cases,
            status_code=status.HTTP_200_OK
        )
        
    except Exception as e:
        logger.error(f"Error retrieving processed cases: {e}")
        raise HTTPException(
            status_code=status.HTTP_500_INTERNAL_SERVER_ERROR,
            detail="Internal server error while retrieving processed cases"
        )

@router.get("/health", response_model=Dict[str, Any])
async def health_check():
    """
    Health check endpoint for prediagnostic service.
    
    Returns:
        dict: Service health status.
    """
    try:
        return JSONResponse(
            content={
                "status": "healthy",
                "service": "prediagnostic",
                "message": "Service is running and ready to serve case requests"
            },
            status_code=status.HTTP_200_OK
        )
        
    except Exception as e:
        logger.error(f"Health check error: {e}")
        return JSONResponse(
            content={
                "status": "unhealthy",
                "service": "prediagnostic", 
                "message": str(e)
            },
            status_code=status.HTTP_503_SERVICE_UNAVAILABLE
        )


@router.get("/info", response_model=Dict[str, Any])
async def service_info():
    """
    Get prediagnostic service information.
    
    Returns:
        dict: Service metadata for the HU implementation.
    """
    return {
        "service_name": "Prediagnostic Case Service", 
        "version": "1.0.0",
        "description": "Service to retrieve prediagnostic cases and diagnostics for patient/doctor review",
        "hu_implementation": "Patient radiograph detail view + Doctor case selection",
        "endpoints": {
            "/cases": "GET - Get all processed cases for doctor review (HU3)",
            "/case/{prediagnostico_id}": "GET - Get case details for doctor review",
            "/health": "GET - Service health check",
            "/info": "GET - Service information"
        },
<<<<<<< HEAD
        "integration": "Designed for BusinessLogic orchestration"
    }


@router.get("/cases/{user_id}", response_model=Dict[str, Any])
async def get_cases_by_user(user_id: str):
    """
    Get all prediagnostic cases for a given user_id.
    Returns an array of cases with selected fields.
    """
    try:
        cases = await prediagnostic_cases_service.get_cases_by_user(user_id)
        return JSONResponse(content={"cases": cases}, status_code=status.HTTP_200_OK)
    except Exception as e:
        logger.error(f"Error retrieving cases for user_id {user_id}: {e}")
        raise HTTPException(
            status_code=status.HTTP_500_INTERNAL_SERVER_ERROR,
            detail="Internal server error while retrieving cases"
        )
=======
        "integration": "Designed for BusinessLogic orchestration via REST → GraphQL"
    }

@router.post("/process") 
async def process_image(imagen: UploadFile = File(...), user_id: str = Form(...)):

    prediagnostico_id = str(uuid.uuid4())
    nombre_imagen = f"RAD-{str(uuid.uuid4())}.jpg"
    ruta = STORAGE_DIR / nombre_imagen

    try:
        with open(ruta, "wb") as w:
            shutil.copyfileobj(imagen.file, w)
    except Exception as e:
        raise HTTPException(
            status_code=status.HTTP_500_INTERNAL_SERVER_ERROR,
            detail= f"No fue posible guardar la imagen"
        )

    entrada = {
        "user_id": user_id,
        "prediagnostico_id": prediagnostico_id,
        "radiografia_ruta": str(ruta),
        "resultado_modelo": {
            "probabilidad_neumonia": 0,
            "etiqueta": ""
        },
        "estado": "pendiente",
        "fecha_procesamiento": 0,
        "fecha_subida": str(datetime.utcnow())
    }

    try:
        await prediagnostic_service.create_prediagnostico(entrada)
    except Exception as e:
        raise HTTPException(
            status_code=status.HTTP_500_INTERNAL_SERVER_ERROR,
            detail= f"Ocurrio un problema durante el guardado del prediagnostico"
        )

    try:
        await prediagnostic_service.process_image_ai(entrada)
    except Exception as e:
        raise HTTPException(
            status_code=status.HTTP_500_INTERNAL_SERVER_ERROR,
            detail= f"Ocurrio un problema durante el guardado del prediagnostico"
        )

    return {
        "ruta_prediagnostico": entrada["radiografia_ruta"],
        "prediagnostico_id": entrada["prediagnostico_id"]
    }
    
>>>>>>> 0c6ee009
<|MERGE_RESOLUTION|>--- conflicted
+++ resolved
@@ -15,9 +15,7 @@
 
 
 from ..services.prediagnostic_service import prediagnostic_service
-<<<<<<< HEAD
 from ..services.prediagnostic_cases_service import prediagnostic_cases_service
-=======
 from ..services.diagnostic_service import diagnostic_service
 
 # Pydantic model for diagnostic request
@@ -25,7 +23,7 @@
     """Request model for doctor diagnostic submission"""
     aprobacion: bool = Field(..., description="Doctor's approval of AI prediction (True/False)")
     comentario: str = Field(..., min_length=10, description="Doctor's medical comments (minimum 10 characters)")
->>>>>>> 0c6ee009
+
 
 # Logger setup
 logger = logging.getLogger(__name__)
@@ -314,7 +312,6 @@
             "/health": "GET - Service health check",
             "/info": "GET - Service information"
         },
-<<<<<<< HEAD
         "integration": "Designed for BusinessLogic orchestration"
     }
 
@@ -334,7 +331,7 @@
             status_code=status.HTTP_500_INTERNAL_SERVER_ERROR,
             detail="Internal server error while retrieving cases"
         )
-=======
+
         "integration": "Designed for BusinessLogic orchestration via REST → GraphQL"
     }
 
@@ -386,6 +383,4 @@
     return {
         "ruta_prediagnostico": entrada["radiografia_ruta"],
         "prediagnostico_id": entrada["prediagnostico_id"]
-    }
-    
->>>>>>> 0c6ee009
+    }