--- conflicted
+++ resolved
@@ -4,13 +4,9 @@
 import logging
 from typing import Optional, Dict, Any
 from datetime import datetime
-<<<<<<< HEAD
 from pathlib import Path
 from PIL import Image
 from ..inference.predictor import PneumoniaPredictor
-=======
-
->>>>>>> 03c2d06a
 from ..database.mongodb import mongo_manager
 
 logger = logging.getLogger(__name__)
